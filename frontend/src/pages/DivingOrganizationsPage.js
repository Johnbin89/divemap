--- conflicted
+++ resolved
@@ -1,4 +1,3 @@
-<<<<<<< HEAD
 import { Drawer } from 'antd';
 import {
   Award,
@@ -10,10 +9,7 @@
   Globe,
   Info,
 } from 'lucide-react';
-=======
-import { Award, ChevronDown, ChevronUp, Search, Globe, Info } from 'lucide-react';
 import PropTypes from 'prop-types';
->>>>>>> 73d0b0cc
 import { useState } from 'react';
 import { useQuery } from 'react-query';
 
@@ -177,11 +173,18 @@
   const [drawerOpen, setDrawerOpen] = useState(false);
 
   return (
-<<<<<<< HEAD
     <>
       <div
         className='bg-white rounded-lg shadow-sm border border-gray-200 overflow-hidden hover:shadow-md transition-all duration-200 cursor-pointer'
         onClick={() => setDrawerOpen(true)}
+        onKeyDown={e => {
+          if (e.key === 'Enter' || e.key === ' ') {
+            e.preventDefault();
+            setDrawerOpen(true);
+          }
+        }}
+        role='button'
+        tabIndex={0}
       >
         <div className='p-5'>
           <div className='flex justify-between items-start'>
@@ -193,35 +196,6 @@
               </div>
             </div>
             <div className='flex items-center space-x-2'>
-=======
-    <div className='bg-white rounded-lg shadow-sm border border-gray-200 overflow-hidden hover:shadow-md transition-all duration-200'>
-      <div
-        className='p-4 md:p-5 cursor-pointer'
-        onClick={() => setIsExpanded(!isExpanded)}
-        onKeyDown={e => {
-          if (e.key === 'Enter' || e.key === ' ') {
-            e.preventDefault();
-            setIsExpanded(!isExpanded);
-          }
-        }}
-        role='button'
-        tabIndex={0}
-      >
-        {/* Top Row: Logo, Acronym and Actions */}
-        <div className='flex justify-between items-center mb-4'>
-          <div className='flex items-center space-x-3 min-w-0'>
-            <OrganizationLogo
-              org={org}
-              size='h-16 w-16 md:h-20 md:w-20'
-              textSize='text-lg md:text-xl'
-            />
-            {org.acronym && (
-              <span className='text-lg font-bold text-blue-600 truncate'>{org.acronym}</span>
-            )}
-          </div>
-          <div className='flex items-center space-x-1 md:space-x-2 flex-shrink-0'>
-            {org.description && (
->>>>>>> 73d0b0cc
               <button
                 onClick={e => {
                   e.stopPropagation();
@@ -235,47 +209,17 @@
             </div>
           </div>
 
-<<<<<<< HEAD
           {org.website && (
             <div
               className='mt-3 flex items-center text-sm text-blue-600 hover:text-blue-800'
               onClick={e => e.stopPropagation()}
-=======
-        {/* Description Section - Full Width */}
-        {org.description && (
-          <div
-            className={`mb-4 text-sm text-gray-600 leading-relaxed ${
-              showMobileDescription ? 'block' : 'hidden'
-            } md:block`}
-          >
-            {org.description}
-          </div>
-        )}
-
-        {/* Website Section */}
-        {org.website && (
-          <div
-            className='flex items-center text-sm text-blue-600 hover:text-blue-800'
-            onClick={e => {
-              e.stopPropagation();
-            }}
-            onKeyDown={e => {
-              if (e.key === 'Enter' || e.key === ' ') {
-                e.stopPropagation();
-              }
-            }}
-            role='button'
-            tabIndex={0}
-          >
-            <Globe className='h-4 w-4 mr-2 flex-shrink-0' />
-            <a
-              href={org.website}
-              target='_blank'
-              rel='noopener noreferrer'
-              className='hover:underline truncate font-medium'
-              onClick={e => e.stopPropagation()}
-              tabIndex={-1} // Prevent double tab stop since container is focusable
->>>>>>> 73d0b0cc
+              onKeyDown={e => {
+                if (e.key === 'Enter' || e.key === ' ') {
+                  e.stopPropagation();
+                }
+              }}
+              role='button'
+              tabIndex={0}
             >
               <Globe className='h-3 w-3 mr-1' />
               <a
@@ -283,6 +227,7 @@
                 target='_blank'
                 rel='noopener noreferrer'
                 className='hover:underline'
+                tabIndex={-1}
               >
                 Visit Website
               </a>
