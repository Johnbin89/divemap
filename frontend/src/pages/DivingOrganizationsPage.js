<<<<<<< HEAD
import { Award, NotebookText, ChevronDown, ChevronUp, Search, ExternalLink, Globe } from 'lucide-react';
=======
import { Award, ChevronDown, ChevronUp, Search, Globe, Info } from 'lucide-react';
>>>>>>> bba139a7
import { useState } from 'react';
import { useQuery } from 'react-query';
import { Drawer } from 'antd';

import { getDivingOrganizations, getDivingOrganizationLevels } from '../api';
import OrganizationLogo from '../components/OrganizationLogo';
import usePageTitle from '../hooks/usePageTitle';

const CertificationLevelsList = ({ organizationId, identifier }) => {
  const { data: levels, isLoading } = useQuery(
    ['organization-levels', organizationId],
    () => getDivingOrganizationLevels(identifier),
    {
      staleTime: 60 * 60 * 1000, // 1 hour
    }
  );

  const [expandedCategories, setExpandedCategories] = useState({});

  if (isLoading) {
    return (
      <div className='flex justify-center p-4'>
        <div className='animate-spin rounded-full h-5 w-5 border-b-2 border-blue-600'></div>
      </div>
    );
  }

  if (!levels || levels.length === 0) {
    return <div className='p-4 text-sm text-gray-500 italic'>No certification levels found.</div>;
  }

  // Group levels by category
  const groupedLevels = levels.reduce((acc, level) => {
    const category = level.category || 'General';
    if (!acc[category]) {
      acc[category] = [];
    }
    acc[category].push(level);
    return acc;
  }, {});

  const categories = Object.keys(groupedLevels);

  const toggleCategory = category => {
    setExpandedCategories(prev => ({
      ...prev,
      [category]: !prev[category],
    }));
  };

  const toggleAll = () => {
    const allExpanded = categories.every(cat => expandedCategories[cat]);
    const newState = {};
    categories.forEach(cat => {
      newState[cat] = !allExpanded;
    });
    setExpandedCategories(newState);
  };

  const allExpanded = categories.length > 0 && categories.every(cat => expandedCategories[cat]);

  return (
    <div className='bg-gray-50 p-4 border-t border-gray-100'>
      <div className='flex justify-between items-center mb-3'>
        <button
          onClick={toggleAll}
          className='text-xs font-medium text-blue-600 hover:text-blue-800 focus:outline-none'
        >
          {allExpanded ? 'Collapse All' : 'Expand All'}
        </button>
      </div>

      <div className='space-y-4'>
        {categories.map(category => (
          <div
            key={category}
            className='bg-white rounded border border-gray-200 shadow-sm overflow-hidden'
          >
            <button
              onClick={() => toggleCategory(category)}
              className='w-full px-4 py-3 flex justify-between items-center bg-gray-50 hover:bg-gray-100 transition-colors focus:outline-none'
            >
              <span className='font-medium text-gray-900 text-sm'>{category}</span>
              <span className='text-gray-500'>
                {expandedCategories[category] ? (
                  <ChevronUp className='h-4 w-4' />
                ) : (
                  <ChevronDown className='h-4 w-4' />
                )}
              </span>
            </button>

            {expandedCategories[category] && (
              <div className='p-3 grid gap-3 border-t border-gray-200'>
                {groupedLevels[category].map(level => (
                  <div
                    key={level.id}
                    className='bg-white rounded border border-gray-200 text-sm overflow-hidden'
                  >
                    <div className='p-3 border-b border-gray-100 bg-blue-50/50'>
                      <span className='font-medium text-gray-900'>{level.name}</span>
                    </div>
                    <div className='p-3 grid grid-cols-1 md:grid-cols-2 gap-y-2 gap-x-4 text-xs'>
                      {level.max_depth && (
                        <div className='flex items-start'>
                          <span className='font-semibold text-gray-500 w-24 flex-shrink-0'>
                            Max Depth:
                          </span>
                          <span className='text-gray-700'>{level.max_depth}</span>
                        </div>
                      )}
                      {level.deco_time_limit && (
                        <div className='flex items-start'>
                          <span className='font-semibold text-gray-500 w-24 flex-shrink-0'>
                            Deco Limit:
                          </span>
                          <span className='text-gray-700'>{level.deco_time_limit}</span>
                        </div>
                      )}
                      {level.gases && (
                        <div className='flex items-start'>
                          <span className='font-semibold text-gray-500 w-24 flex-shrink-0'>
                            Gases:
                          </span>
                          <span className='text-gray-700'>{level.gases}</span>
                        </div>
                      )}
                      {level.tanks && (
                        <div className='flex items-start'>
                          <span className='font-semibold text-gray-500 w-24 flex-shrink-0'>
                            Tanks:
                          </span>
                          <span className='text-gray-700'>{level.tanks}</span>
                        </div>
                      )}
                      {level.prerequisites && (
                        <div className='flex items-start md:col-span-2'>
                          <span className='font-semibold text-gray-500 w-24 flex-shrink-0'>
                            Prerequisites:
                          </span>
                          <span className='text-gray-700'>{level.prerequisites}</span>
                        </div>
                      )}
                    </div>
                  </div>
                ))}
              </div>
            )}
          </div>
        ))}
      </div>
    </div>
  );
};

const OrganizationCard = ({ org }) => {
<<<<<<< HEAD
  const [drawerOpen, setDrawerOpen] = useState(false);

  return (
    <>
      <div
        className='bg-white rounded-lg shadow-sm border border-gray-200 overflow-hidden hover:shadow-md transition-all duration-200 cursor-pointer'
        onClick={() => setDrawerOpen(true)}
      >
        <div className='p-5'>
          <div className='flex justify-between items-start'>
            <div className='flex items-start space-x-3'>
              <OrganizationLogo org={org} size='h-24 w-24' textSize='text-xl' />
              <div>
                <h3 className='text-lg font-medium text-gray-900'>{org.name}</h3>
                {org.acronym && <p className='text-sm text-gray-500 font-medium'>{org.acronym}</p>}
              </div>
            </div>
            <div className='flex items-center space-x-2'>
              <button
                onClick={e => {
                  e.stopPropagation();
                  setDrawerOpen(true);
                }}
                className='p-2 rounded-lg transition-all duration-200 bg-blue-50 text-blue-600 hover:bg-blue-100'
                title='View certifications'
              >
                <NotebookText className='h-5 w-5' />
              </button>
=======
  const [isExpanded, setIsExpanded] = useState(false);
  const [showMobileDescription, setShowMobileDescription] = useState(false);

  return (
    <div className='bg-white rounded-lg shadow-sm border border-gray-200 overflow-hidden hover:shadow-md transition-all duration-200'>
      <div className='p-4 md:p-5 cursor-pointer' onClick={() => setIsExpanded(!isExpanded)}>
        {/* Top Row: Logo, Acronym and Actions */}
        <div className='flex justify-between items-center mb-4'>
          <div className='flex items-center space-x-3 min-w-0'>
            <OrganizationLogo
              org={org}
              size='h-16 w-16 md:h-20 md:w-20'
              textSize='text-lg md:text-xl'
            />
            {org.acronym && (
              <span className='text-lg font-bold text-blue-600 truncate'>{org.acronym}</span>
            )}
          </div>
          <div className='flex items-center space-x-1 md:space-x-2 flex-shrink-0'>
            {org.description && (
              <button
                onClick={e => {
                  e.stopPropagation();
                  setShowMobileDescription(!showMobileDescription);
                }}
                className={`md:hidden p-1.5 rounded-lg transition-all duration-200 ${
                  showMobileDescription
                    ? 'bg-blue-600 text-white shadow-sm'
                    : 'bg-blue-50 text-blue-600 hover:bg-blue-100'
                }`}
                title={showMobileDescription ? 'Hide description' : 'Show description'}
              >
                <Info className='h-5 w-5' />
              </button>
            )}
            <button
              onClick={e => {
                e.stopPropagation();
                setIsExpanded(!isExpanded);
              }}
              className={`p-1.5 md:p-2 rounded-lg transition-all duration-200 ${
                isExpanded
                  ? 'bg-blue-600 text-white shadow-sm'
                  : 'bg-blue-50 text-blue-600 hover:bg-blue-100'
              }`}
              title={isExpanded ? 'Hide certifications' : 'Show certifications'}
            >
              <Award className='h-5 w-5' />
            </button>
            <div className='text-gray-400'>
              {isExpanded ? <ChevronUp className='h-5 w-5' /> : <ChevronDown className='h-5 w-5' />}
>>>>>>> bba139a7
            </div>
          </div>

<<<<<<< HEAD
          {org.website && (
            <div
              className='mt-3 flex items-center text-sm text-blue-600 hover:text-blue-800'
              onClick={e => e.stopPropagation()}
            >
              <Globe className='h-3 w-3 mr-1' />
              <a
                href={org.website}
                target='_blank'
                rel='noopener noreferrer'
                className='hover:underline'
              >
                Visit Website
              </a>
              <ExternalLink className='h-3 w-3 ml-1' />
            </div>
          )}
        </div>
=======
        {/* Name Section - Full Width */}
        <div className='mb-3'>
          <h3 className='text-xl font-bold text-gray-900 leading-tight'>{org.name}</h3>
        </div>

        {/* Description Section - Full Width */}
        {org.description && (
          <div
            className={`mb-4 text-sm text-gray-600 leading-relaxed ${
              showMobileDescription ? 'block' : 'hidden'
            } md:block`}
          >
            {org.description}
          </div>
        )}

        {/* Website Section */}
        {org.website && (
          <div
            className='flex items-center text-sm text-blue-600 hover:text-blue-800'
            onClick={e => e.stopPropagation()}
          >
            <Globe className='h-4 w-4 mr-2 flex-shrink-0' />
            <a
              href={org.website}
              target='_blank'
              rel='noopener noreferrer'
              className='hover:underline truncate font-medium'
            >
              {org.website.replace(/^(?:https?:\/\/)?(?:www\.)?/i, '').split('/')[0]}
            </a>
          </div>
        )}
>>>>>>> bba139a7
      </div>

      <Drawer
        title={
          <div className='flex items-center space-x-3'>
            <OrganizationLogo org={org} size='h-8 w-8' textSize='text-sm' />
            <div>
              <span className='font-medium'>{org.name}</span>
              <span className='text-gray-500 ml-2'>- Certification Levels</span>
            </div>
          </div>
        }
        placement='right'
        onClose={() => setDrawerOpen(false)}
        open={drawerOpen}
        size={'large'}
      >
        <CertificationLevelsList organizationId={org.id} identifier={org.id} />
      </Drawer>
    </>
  );
};

const DivingOrganizationsPage = () => {
  usePageTitle('Divemap - Diving Organizations');
  const [searchTerm, setSearchTerm] = useState('');

  const { data: organizations, isLoading } = useQuery(
    'public-organizations',
    () => getDivingOrganizations({ limit: 100 }), // Get all reasonable amount
    {
      staleTime: 60 * 60 * 1000, // 1 hour
    }
  );

  const filteredOrgs = organizations?.filter(org => {
    const term = searchTerm.toLowerCase();
    return (
      org.name.toLowerCase().includes(term) ||
      (org.acronym && org.acronym.toLowerCase().includes(term))
    );
  });

  return (
    <div className='w-full max-w-[1600px] mx-auto px-2 sm:px-4 lg:px-6 xl:px-8 py-4 sm:py-6 lg:py-8'>
      <div className='bg-white shadow-sm rounded-lg overflow-hidden mb-8'>
        <div className='p-6 border-b border-gray-200'>
          <div className='flex flex-col md:flex-row md:items-center justify-between gap-4'>
            <div>
              <h1 className='text-3xl font-bold text-gray-900 flex items-center'>
                <Award className='h-8 w-8 mr-3 text-blue-600' />
                Diving Organizations
              </h1>
              <p className='mt-1 text-gray-600'>
                Browse recognized diving organizations and their certification levels.
              </p>
            </div>
            <div className='relative w-full md:w-64'>
              <div className='absolute inset-y-0 left-0 pl-3 flex items-center pointer-events-none'>
                <Search className='h-5 w-5 text-gray-400' />
              </div>
              <input
                type='text'
                className='block w-full pl-10 pr-3 py-2 border border-gray-300 rounded-md leading-5 bg-white placeholder-gray-500 focus:outline-none focus:placeholder-gray-400 focus:ring-1 focus:ring-blue-500 focus:border-blue-500 sm:text-sm transition duration-150 ease-in-out'
                placeholder='Search organizations...'
                value={searchTerm}
                onChange={e => setSearchTerm(e.target.value)}
              />
            </div>
          </div>
        </div>

        {isLoading ? (
          <div className='flex justify-center items-center h-64'>
            <div className='animate-spin rounded-full h-8 w-8 border-b-2 border-blue-600'></div>
          </div>
        ) : (
          <div className='bg-gray-50 p-6'>
            {filteredOrgs?.length > 0 ? (
              <div className='grid grid-cols-1 md:grid-cols-2 lg:grid-cols-2 gap-6'>
                {filteredOrgs.map(org => (
                  <OrganizationCard key={org.id} org={org} />
                ))}
              </div>
            ) : (
              <div className='text-center py-12 bg-white rounded-lg border border-dashed border-gray-300'>
                <NotebookText className='mx-auto h-12 w-12 text-gray-400' />
                <h3 className='mt-2 text-sm font-medium text-gray-900'>No organizations found</h3>
                <p className='mt-1 text-sm text-gray-500'>
                  {searchTerm
                    ? `No organizations matching "${searchTerm}"`
                    : 'There are no diving organizations in the system yet.'}
                </p>
              </div>
            )}
          </div>
        )}
      </div>
    </div>
  );
};

export default DivingOrganizationsPage;<|MERGE_RESOLUTION|>--- conflicted
+++ resolved
@@ -1,8 +1,4 @@
-<<<<<<< HEAD
-import { Award, NotebookText, ChevronDown, ChevronUp, Search, ExternalLink, Globe } from 'lucide-react';
-=======
-import { Award, ChevronDown, ChevronUp, Search, Globe, Info } from 'lucide-react';
->>>>>>> bba139a7
+import { Award, NotebookText, ChevronDown, ChevronUp, Search, ExternalLink, Globe, Info } from 'lucide-react';
 import { useState } from 'react';
 import { useQuery } from 'react-query';
 import { Drawer } from 'antd';
@@ -159,7 +155,6 @@
 };
 
 const OrganizationCard = ({ org }) => {
-<<<<<<< HEAD
   const [drawerOpen, setDrawerOpen] = useState(false);
 
   return (
@@ -188,63 +183,9 @@
               >
                 <NotebookText className='h-5 w-5' />
               </button>
-=======
-  const [isExpanded, setIsExpanded] = useState(false);
-  const [showMobileDescription, setShowMobileDescription] = useState(false);
-
-  return (
-    <div className='bg-white rounded-lg shadow-sm border border-gray-200 overflow-hidden hover:shadow-md transition-all duration-200'>
-      <div className='p-4 md:p-5 cursor-pointer' onClick={() => setIsExpanded(!isExpanded)}>
-        {/* Top Row: Logo, Acronym and Actions */}
-        <div className='flex justify-between items-center mb-4'>
-          <div className='flex items-center space-x-3 min-w-0'>
-            <OrganizationLogo
-              org={org}
-              size='h-16 w-16 md:h-20 md:w-20'
-              textSize='text-lg md:text-xl'
-            />
-            {org.acronym && (
-              <span className='text-lg font-bold text-blue-600 truncate'>{org.acronym}</span>
-            )}
-          </div>
-          <div className='flex items-center space-x-1 md:space-x-2 flex-shrink-0'>
-            {org.description && (
-              <button
-                onClick={e => {
-                  e.stopPropagation();
-                  setShowMobileDescription(!showMobileDescription);
-                }}
-                className={`md:hidden p-1.5 rounded-lg transition-all duration-200 ${
-                  showMobileDescription
-                    ? 'bg-blue-600 text-white shadow-sm'
-                    : 'bg-blue-50 text-blue-600 hover:bg-blue-100'
-                }`}
-                title={showMobileDescription ? 'Hide description' : 'Show description'}
-              >
-                <Info className='h-5 w-5' />
-              </button>
-            )}
-            <button
-              onClick={e => {
-                e.stopPropagation();
-                setIsExpanded(!isExpanded);
-              }}
-              className={`p-1.5 md:p-2 rounded-lg transition-all duration-200 ${
-                isExpanded
-                  ? 'bg-blue-600 text-white shadow-sm'
-                  : 'bg-blue-50 text-blue-600 hover:bg-blue-100'
-              }`}
-              title={isExpanded ? 'Hide certifications' : 'Show certifications'}
-            >
-              <Award className='h-5 w-5' />
-            </button>
-            <div className='text-gray-400'>
-              {isExpanded ? <ChevronUp className='h-5 w-5' /> : <ChevronDown className='h-5 w-5' />}
->>>>>>> bba139a7
-            </div>
-          </div>
-
-<<<<<<< HEAD
+            </div>
+          </div>
+
           {org.website && (
             <div
               className='mt-3 flex items-center text-sm text-blue-600 hover:text-blue-800'
@@ -263,41 +204,6 @@
             </div>
           )}
         </div>
-=======
-        {/* Name Section - Full Width */}
-        <div className='mb-3'>
-          <h3 className='text-xl font-bold text-gray-900 leading-tight'>{org.name}</h3>
-        </div>
-
-        {/* Description Section - Full Width */}
-        {org.description && (
-          <div
-            className={`mb-4 text-sm text-gray-600 leading-relaxed ${
-              showMobileDescription ? 'block' : 'hidden'
-            } md:block`}
-          >
-            {org.description}
-          </div>
-        )}
-
-        {/* Website Section */}
-        {org.website && (
-          <div
-            className='flex items-center text-sm text-blue-600 hover:text-blue-800'
-            onClick={e => e.stopPropagation()}
-          >
-            <Globe className='h-4 w-4 mr-2 flex-shrink-0' />
-            <a
-              href={org.website}
-              target='_blank'
-              rel='noopener noreferrer'
-              className='hover:underline truncate font-medium'
-            >
-              {org.website.replace(/^(?:https?:\/\/)?(?:www\.)?/i, '').split('/')[0]}
-            </a>
-          </div>
-        )}
->>>>>>> bba139a7
       </div>
 
       <Drawer
