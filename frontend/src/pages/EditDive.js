--- conflicted
+++ resolved
@@ -814,102 +814,6 @@
               </FormField>
             </div>
 
-<<<<<<< HEAD
-          {/* Media */}
-          <div className='md:col-span-2'>
-            <h2 className='text-xl font-semibold mb-4'>Media</h2>
-            <div className='space-y-4'>
-              {/* Photo Upload */}
-              <div>
-                <label className='block text-sm font-medium text-gray-700 mb-2'>
-                  Upload Photos
-                </label>
-                <div className='space-y-3'>
-                  <div className='flex items-center gap-4'>
-                    <input
-                      ref={fileInputRef}
-                      type='file'
-                      accept='image/jpeg,image/jpg,image/png,image/gif,image/webp'
-                      multiple
-                      onChange={handlePhotoUpload}
-                      disabled={uploadingPhotos}
-                      className='hidden'
-                      id='photo-upload-input'
-                    />
-                    <button
-                      type='button'
-                      onClick={(e) => {
-                        e.preventDefault();
-                        // Prevent multiple clicks
-                        if (uploadingPhotos || !fileInputRef.current) {
-                          return;
-                        }
-                        // Trigger file input click
-                        fileInputRef.current.click();
-                      }}
-                      disabled={uploadingPhotos}
-                      className={`flex items-center gap-2 px-4 py-2 bg-blue-600 text-white rounded-md hover:bg-blue-700 cursor-pointer disabled:opacity-50 disabled:cursor-not-allowed ${
-                        uploadingPhotos ? 'opacity-50 cursor-not-allowed' : ''
-                      }`}
-                    >
-                      <Image size={16} />
-                      {uploadingPhotos ? 'Uploading...' : 'Choose Photos'}
-                    </button>
-                    <span className='text-sm text-gray-500'>
-                      Select one or more photos from your computer
-                    </span>
-                  </div>
-                  
-                  <div className='flex items-center'>
-                    <input
-                      id='photo-is-public'
-                      type='checkbox'
-                      checked={newMediaIsPublic}
-                      onChange={e => setNewMediaIsPublic(e.target.checked)}
-                      className='h-4 w-4 text-blue-600 focus:ring-blue-500 border-gray-300 rounded'
-                    />
-                    <label
-                      htmlFor='photo-is-public'
-                      className='ml-2 block text-sm text-gray-700'
-                    >
-                      Make photos public (visible on dive site)
-                    </label>
-                  </div>
-                  
-                  <div>
-                    <label className='block text-sm font-medium text-gray-700 mb-1'>
-                      Description (Optional) - Applied to all selected photos
-                    </label>
-                    <textarea
-                      value={newMediaDescription}
-                      onChange={e => setNewMediaDescription(e.target.value)}
-                      placeholder='Describe these photos...'
-                      className='w-full border border-gray-300 rounded-md px-3 py-2'
-                      rows='2'
-                    />
-                  </div>
-                </div>
-              </div>
-
-              {/* URL Upload for Videos and External Links */}
-              <div>
-                <label className='block text-sm font-medium text-gray-700 mb-2'>
-                  Add Media URLs (Videos & External Links)
-                </label>
-                <div className='flex items-center gap-4'>
-                  <button
-                    type='button'
-                    onClick={() => setShowMediaForm(true)}
-                    className='flex items-center gap-2 px-4 py-2 text-white rounded-md'
-                    style={{ backgroundColor: UI_COLORS.success }}
-                    onMouseEnter={e => (e.currentTarget.style.backgroundColor = '#007a5c')}
-                    onMouseLeave={e => (e.currentTarget.style.backgroundColor = UI_COLORS.success)}
-                  >
-                    <Link size={16} />
-                    Add Media URL
-                  </button>
-                </div>
-=======
             <div className='md:col-span-2'>
               <FormField name='gas_bottles_used' label='Gas Bottles Used'>
                 {({ register, name }) => (
@@ -922,7 +826,6 @@
                 )}
               </FormField>
             </div>
->>>>>>> a95eaf85
 
             <div className='md:col-span-2'>
               <FormField name='dive_information' label='Dive Information'>
@@ -937,21 +840,6 @@
               </FormField>
             </div>
 
-<<<<<<< HEAD
-                      <div>
-                        <label className='block text-sm font-medium text-gray-700 mb-1'>
-                          Media Type
-                        </label>
-                        <select
-                          value={newMediaType}
-                          onChange={e => setNewMediaType(e.target.value)}
-                          className='w-full border border-gray-300 rounded-md px-3 py-2'
-                        >
-                          <option value='video'>Video</option>
-                          <option value='photo'>Photo</option>
-                        </select>
-                      </div>
-=======
             {/* Media */}
             <div className='md:col-span-2'>
               <h2 className='text-xl font-semibold mb-4'>Media</h2>
@@ -976,7 +864,6 @@
                       Add Media URL
                     </button>
                   </div>
->>>>>>> a95eaf85
 
                   {/* Media Form */}
                   {showMediaForm && (
@@ -996,65 +883,6 @@
                           />
                         </div>
 
-<<<<<<< HEAD
-                      <div className='flex items-center'>
-                        <input
-                          id='media-is-public'
-                          type='checkbox'
-                          checked={newMediaIsPublic}
-                          onChange={e => setNewMediaIsPublic(e.target.checked)}
-                          className='h-4 w-4 text-blue-600 focus:ring-blue-500 border-gray-300 rounded'
-                        />
-                        <label
-                          htmlFor='media-is-public'
-                          className='ml-2 block text-sm text-gray-700'
-                        >
-                          Make this media public (visible on dive site)
-                        </label>
-                      </div>
-
-                      <div className='flex gap-2'>
-                        <button
-                          type='button'
-                          onClick={handleUrlAdd}
-                          disabled={!newMediaUrl.trim()}
-                          className='px-4 py-2 text-white rounded-md disabled:opacity-50 disabled:cursor-not-allowed'
-                          style={{ backgroundColor: UI_COLORS.success }}
-                          onMouseEnter={e =>
-                            !e.currentTarget.disabled &&
-                            (e.currentTarget.style.backgroundColor = '#007a5c')
-                          }
-                          onMouseLeave={e =>
-                            !e.currentTarget.disabled &&
-                            (e.currentTarget.style.backgroundColor = UI_COLORS.success)
-                          }
-                        >
-                          Add Media
-                        </button>
-                        <button
-                          type='button'
-                          onClick={() => {
-                            setShowMediaForm(false);
-                            setNewMediaUrl('');
-                            setNewMediaType('video');
-                            setNewMediaDescription('');
-                            setNewMediaIsPublic(true);
-                          }}
-                          className='px-4 py-2 text-white rounded-md'
-                          style={{ backgroundColor: UI_COLORS.neutral }}
-                          onMouseEnter={e => (e.currentTarget.style.backgroundColor = '#1f2937')}
-                          onMouseLeave={e =>
-                            (e.currentTarget.style.backgroundColor = UI_COLORS.neutral)
-                          }
-                        >
-                          Cancel
-                        </button>
-                      </div>
-                    </div>
-                  </div>
-                )}
-              </div>
-=======
                         <div>
                           <label className='block text-sm font-medium text-gray-700 mb-1'>
                             Media Type
@@ -1070,7 +898,6 @@
                             <option value='dive_plan'>Dive Plan</option>
                           </select>
                         </div>
->>>>>>> a95eaf85
 
                         <div>
                           <label className='block text-sm font-medium text-gray-700 mb-1'>
@@ -1105,10 +932,6 @@
                           </button>
                           <button
                             type='button'
-<<<<<<< HEAD
-                            onClick={() => handleMediaRemove(media)}
-                            className='text-red-600 hover:text-red-800'
-=======
                             onClick={() => {
                               setShowMediaForm(false);
                               setNewMediaUrl('');
@@ -1121,33 +944,10 @@
                             onMouseLeave={e =>
                               (e.currentTarget.style.backgroundColor = UI_COLORS.neutral)
                             }
->>>>>>> a95eaf85
                           >
                             Cancel
                           </button>
                         </div>
-<<<<<<< HEAD
-                        <div className='text-xs text-gray-500 mb-2'>
-                          Type: {media.type} •{' '}
-                          <span
-                            className={
-                              media.is_public !== false
-                                ? 'text-green-600 font-medium'
-                                : 'text-orange-600 font-medium'
-                            }
-                          >
-                            {media.is_public !== false ? 'Public' : 'Private'}
-                          </span>
-                        </div>
-                        <input
-                          type='text'
-                          placeholder='Add description (optional)'
-                          value={media.description}
-                          onChange={e => handleMediaDescriptionChange(media.id, e.target.value)}
-                          className='w-full text-sm border border-gray-300 rounded px-2 py-1'
-                        />
-=======
->>>>>>> a95eaf85
                       </div>
                     </div>
                   )}
